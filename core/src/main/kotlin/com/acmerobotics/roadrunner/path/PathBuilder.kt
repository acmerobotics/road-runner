--- conflicted
+++ resolved
@@ -70,15 +70,9 @@
         return LineSegment(start.vec(), end)
     }
 
-<<<<<<< HEAD
-    private fun makeSpline(end: Pose2d): QuinticSpline {
+    private fun makeSpline(endPosition: Vector2d, endTangent: Double): QuinticSpline {
         Log.dbgPrint("PathBuilder, makeSpline")
-
-        val start = if (currentPose == null) {
-=======
-    private fun makeSpline(endPosition: Vector2d, endTangent: Double): QuinticSpline {
         val startPose = if (currentPose == null) {
->>>>>>> 3b8fc093
             path!![s!!]
         } else {
             currentPose!!
@@ -125,14 +119,8 @@
     }
 
     private fun makeLinearInterpolator(endHeading: Double): LinearInterpolator {
-<<<<<<< HEAD
         Log.dbgPrint("PathBuilder, makeLinearInterpolator")
-        val startHeading = currentHeading ?: throw PathContinuityViolationException()
-
-        currentHeading = endHeading
-=======
         val startHeading = currentPose?.heading ?: throw PathContinuityViolationException()
->>>>>>> 3b8fc093
 
         return LinearInterpolator(startHeading, Angle.normDelta(endHeading - startHeading))
     }
@@ -276,15 +264,10 @@
      * @param endPosition end position
      * @param endTangent end tangent
      */
-<<<<<<< HEAD
-    fun splineTo(endPose: Pose2d): PathBuilder {
+    fun splineTo(endPosition: Vector2d, endTangent: Double): PathBuilder {
         Log.dbgPrint("PathBuilder: splineTo ")
-
-        val spline = makeSpline(endPose)
-=======
-    fun splineTo(endPosition: Vector2d, endTangent: Double): PathBuilder {
         val spline = makeSpline(endPosition, endTangent)
->>>>>>> 3b8fc093
+
         val interpolator = makeTangentInterpolator(spline)
 
         return addSegment(PathSegment(spline, interpolator))
